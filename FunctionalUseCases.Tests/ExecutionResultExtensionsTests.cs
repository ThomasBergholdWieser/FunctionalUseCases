--- conflicted
+++ resolved
@@ -77,13 +77,8 @@
         // Arrange
         const string errorMessage = "Test error";
         var result = Execution.Failure(errorMessage);
-<<<<<<< HEAD
-        var mockLogger = new TestLogger();
-
-=======
         var mockLogger = A.Fake<ILogger>();
         
->>>>>>> a9dd817e
         // Log it first to set the Logged flag
         result.Log(mockLogger);
         Fake.ClearRecordedCalls(mockLogger); // Clear the recorded calls to test the second call
